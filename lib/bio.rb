--- conflicted
+++ resolved
@@ -133,15 +133,9 @@
   autoload :REBASE,         'bio/db/rebase'
   autoload :SOFT,           'bio/db/soft'
   autoload :Lasergene,      'bio/db/lasergene'
-<<<<<<< HEAD
-  autoload :Chromatogram,    'bio/db/chromatogram' # chromatogram formats
-  autoload :Scf,            'bio/db/chromatogram/scf'
-  autoload :Abi,            'bio/db/chromatogram/abi'
-=======
   autoload :SangerChromatogram, 'bio/db/sanger_chromatogram/chromatogram'
   autoload :Scf,                'bio/db/sanger_chromatogram/scf'
   autoload :Abif,               'bio/db/sanger_chromatogram/abif'
->>>>>>> 001d3e35
 
   autoload :Newick,         'bio/db/newick'
   autoload :Nexus,          'bio/db/nexus'
