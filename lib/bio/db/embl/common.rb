#
# = bio/db/embl.rb - Common methods for EMBL style database classes
#
# Copyright::   Copyright (C) 2001-2006
#               Mitsuteru C. Nakao <n@bioruby.org>
# License::     The Ruby License
#
<<<<<<< HEAD
# $Id: common.rb,v 1.13 2008/04/23 16:48:25 ngoto Exp $
=======
# $Id: common.rb,v 1.12.2.5 2008/05/07 12:22:10 ngoto Exp $
>>>>>>> 9256ce8e
#
# == Description
#
# EMBL style databases class
#
# This module defines a common framework among EMBL, UniProtKB, SWISS-PROT, 
# TrEMBL. For more details, see the documentations in each embl/*.rb 
# libraries.
#
# EMBL style format:
#     ID - identification             (begins each entry; 1 per entry)
#     AC - accession number           (>=1 per entry)
#     SV - sequence version           (1 per entry)
#     DT - date                       (2 per entry)
#     DE - description                (>=1 per entry)
#     KW - keyword                    (>=1 per entry)
#     OS - organism species           (>=1 per entry)
#     OC - organism classification    (>=1 per entry)
#     OG - organelle                  (0 or 1 per entry)
#     RN - reference number           (>=1 per entry)
#     RC - reference comment          (>=0 per entry)
#     RP - reference positions        (>=1 per entry)
#     RX - reference cross-reference  (>=0 per entry)
#     RA - reference author(s)        (>=1 per entry)
#     RG - reference group            (>=0 per entry)
#     RT - reference title            (>=1 per entry)
#     RL - reference location         (>=1 per entry)
#     DR - database cross-reference   (>=0 per entry)
#     FH - feature table header       (0 or 2 per entry)
#     FT - feature table data         (>=0 per entry)
#     CC - comments or notes          (>=0 per entry)
#     XX - spacer line                (many per entry)
#     SQ - sequence header            (1 per entry)
#     bb - (blanks) sequence data     (>=1 per entry)
#     // - termination line           (ends each entry; 1 per entry)
#
# == Examples
# 
#  # Make a new parser class for EMBL style database entry.
#  require 'bio/db/embl/common'
#  module Bio
#    class NEWDB < EMBLDB
#      include Bio::EMBLDB::Common
#    end
#  end
#
# == References
#
# * The EMBL Nucleotide Sequence Database
#   http://www.ebi.ac.uk/embl/
#
# * The EMBL Nucleotide Sequence Database: Users Manual
#   http://www.ebi.ac.uk/embl/Documentation/User_manual/usrman.html
# 
# * Swiss-Prot Protein knowledgebase. TrEMBL Computer-annotated supplement 
#   to Swiss-Prot 
#   http://au.expasy.org/sprot/
# 
# * UniProt 
#   http://uniprot.org/
# 
# * The UniProtKB/SwissProt/TrEMBL User Manual 
#   http://www.expasy.org/sprot/userman.html
#

require 'bio/db'
require 'bio/reference'
require 'bio/compat/references'

module Bio
class EMBLDB
module Common

  DELIMITER = "\n//\n"
  RS = DELIMITER
  TAGSIZE = 5

  def initialize(entry)
    super(entry, TAGSIZE)
  end

  # returns a Array of accession numbers in the AC lines.
  #
  # AC Line
  #   "AC   A12345; B23456;"
  #   AC [AC1;]+
  #
  # Accession numbers format:
  #   1       2     3          4          5          6
  #   [O,P,Q] [0-9] [A-Z, 0-9] [A-Z, 0-9] [A-Z, 0-9] [0-9]
  def ac
    unless @data['AC']
      tmp = Array.new
      field_fetch('AC').split(/ /).each do |e|
        tmp.push(e.sub(/;/,''))
      end
      @data['AC'] = tmp
    end
    @data['AC']
  end
  alias accessions ac


  # returns the first accession number in the AC lines
  def accession
    ac[0]
  end


  # returns a String int the DE line.
  #
  # DE Line
  def de
    unless @data['DE']
      @data['DE'] = fetch('DE')
    end
    @data['DE']
  end
  alias description de
  alias definition de   # API
  


  # returns contents in the OS line.
  # * Bio::EMBLDB#os  -> Array of <OS Hash>
  # where <OS Hash> is:
  #  [{'name'=>'Human', 'os'=>'Homo sapiens'}, 
  #   {'name'=>'Rat', 'os'=>'Rattus norveticus'}]
  # * Bio::SPTR#os[0]['name'] => "Human"
  # * Bio::SPTR#os[0] => {'name'=>"Human", 'os'=>'Homo sapiens'}
  # * Bio::STPR#os(0) => "Homo sapiens (Human)"
  #
  # OS Line; organism species (>=1)
  #   "OS   Trifolium repens (white clover)"
  #
  #   OS   Genus species (name).
  #   OS   Genus species (name0) (name1).
  #   OS   Genus species (name0) (name1).
  #   OS   Genus species (name0), G s0 (name0), and G s (name1).
  def os(num = nil)
    unless @data['OS']
      os = Array.new
      fetch('OS').split(/, and|, /).each do |tmp|
        if tmp =~ /([A-Z][a-z]* *[\w\d \:\'\+\-]+[\w\d])/
          org = $1
          tmp =~ /(\(.+\))/ 
          os.push({'name' => $1, 'os' => org})
        else
          raise "Error: OS Line. #{$!}\n#{fetch('OS')}\n"
        end
      end
      @data['OS'] = os
    end
    if num
      # EX. "Trifolium repens (white clover)"
      "#{@data['OS'][num]['os']} {#data['OS'][num]['name']"
    end
    @data['OS']
  end


  # returns contents in the OG line.
  # * Bio::EMBLDB::Common#og  -> [ <ogranella String>* ]
  #
  # OG Line; organella (0 or 1/entry)
  #  OG   Plastid; Chloroplast.
  #  OG   Mitochondrion.
  #  OG   Plasmid sym pNGR234a.
  #  OG   Plastid; Cyanelle.
  #  OG   Plasmid pSymA (megaplasmid 1).
  #  OG   Plasmid pNRC100, Plasmid pNRC200, and Plasmid pHH1.
  def og
    unless @data['OG']
      og = Array.new
      if get('OG').size > 0
        ogstr = fetch('OG')
        ogstr.sub!(/\.$/,'')
        ogstr.sub!(/ and/,'')
        ogstr.sub!(/;/, ',')
        ogstr.split(',').each do |tmp|
          og.push(tmp.strip)
        end
      end
      @data['OG'] = og
    end
    @data['OG']
  end
  

  # returns contents in the OC line.
  # * Bio::EMBLDB::Common#oc  -> [ <organism class String>* ]
  # OC Line; organism classification (>=1)
  #  OC   Eukaryota; Alveolata; Apicomplexa; Piroplasmida; Theileriidae;
  #  OC   Theileria.
  def oc
    unless @data['OC']
      begin
        @data['OC'] = fetch('OC').sub(/.$/,'').split(/;/).map {|e|
          e.strip 
        }
      rescue NameError
        nil
      end
    end
    @data['OC']
  end

  # returns keywords in the KW line.
  # * Bio::EMBLDB::Common#kw  -> [ <keyword>* ]
  # KW Line; keyword (>=1)
  #  KW   [Keyword;]+
  def kw
    unless @data['KW']
      if get('KW').size > 0
        tmp = fetch('KW').sub(/.$/,'')
        @data['KW'] = tmp.split(/;/).map {|e| e.strip }
      else
        @data['KW'] = []
      end
    end
    @data['KW']
  end
  alias keywords kw


  # returns contents in the R lines.
  # * Bio::EMBLDB::Common#ref -> [ <refernece information Hash>* ]
  # where <reference information Hash> is:
  #  {'RN' => '', 'RC' => '', 'RP' => '', 'RX' => '', 
  #   'RA' => '', 'RT' => '', 'RL' => '', 'RG' => ''}
  # 
  # R Lines
  # * RN RC RP RX RA RT RL RG
  def ref
    unless @data['R']
      ary = Array.new
      get('R').split(/\nRN   /).each do |str|
        raw = {'RN' => '', 'RC' => '', 'RP' => '', 'RX' => '', 
               'RA' => '', 'RT' => '', 'RL' => '', 'RG' => ''}
        str = 'RN   ' + str unless /^RN   / =~ str
        str.split("\n").each do |line|
          if /^(R[NPXARLCTG])   (.+)/ =~ line
            raw[$1] += $2 + ' '
          else
            raise "Invalid format in R lines, \n[#{line}]\n"
          end
        end
        raw.each_value {|v| 
          v.strip! 
          v.sub!(/^"/,'')
          v.sub!(/;$/,'')
          v.sub!(/"$/,'')
        }
        ary.push(raw)
      end
      @data['R'] = ary
    end
    @data['R']
  end

  # returns Bio::Reference object from Bio::EMBLDB::Common#ref.
  # * Bio::EMBLDB::Common#ref -> Bio::References
  def references
    unless @data['references']
      ary = self.ref.map {|ent|
        hash = Hash.new
        ent.each {|key, value|
          case key
          when 'RN'
            if /\[(\d+)\]/ =~ value.to_s
              hash['embl_gb_record_number'] = $1.to_i
            end
          when 'RC'
            unless value.to_s.strip.empty?
              hash['comments'] ||= []
              hash['comments'].push value
            end
          when 'RP'
            hash['sequence_position'] = value
          when 'RA'
            a = value.split(/\, /)
            a.each do |x|
              x.sub!(/( [^ ]+)\z/, ",\\1")
            end
            hash['authors'] = a
          when 'RT'
            hash['title'] = value
          when 'RL'
            if /(.*) (\d+) *(\(([^\)]+)\))?(\, |\:)([a-zA-Z\d]+\-[a-zA-Z\d]+) *\((\d+)\)\.?\z/ =~ value.to_s
              hash['journal'] = $1.rstrip
              hash['volume']  = $2
              hash['issue']   = $4
              hash['pages']   = $6
              hash['year']    = $7
            else
              hash['journal'] = value
            end
<<<<<<< HEAD
          when 'RX'  # PUBMED, MEDLINE
=======
          when 'RX'  # PUBMED, DOI, (AGRICOLA)
>>>>>>> 9256ce8e
            value.split(/\. /).each {|item|
              tag, xref = item.split(/\; /).map {|i| i.strip.sub(/\.\z/, '') }
              hash[ tag.downcase ]  = xref
            }
          end
        }
        Reference.new(hash)
      }
      @data['references'] = ary.extend(Bio::References::BackwardCompatibility)
    end
    @data['references']
  end


  # returns contents in the DR line.
  # * Bio::EMBLDB::Common#dr  -> [ <Database cross-reference Hash>* ]
  # where <Database cross-reference Hash> is:
  # * Bio::EMBLDB::Common#dr {|k,v| } 
  # 
  # DR Line; defabases cross-reference (>=0)
  # a cross_ref pre one line
  #  "DR  database_identifier; primary_identifier; secondary_identifier."
  def dr
    unless @data['DR']
      tmp = Hash.new
      self.get('DR').split(/\n/).each do |db|
        a = db.sub(/^DR   /,'').sub(/.$/,'').strip.split(/;[ ]/)
        dbname = a.shift
        tmp[dbname] = Array.new unless tmp[dbname]
        tmp[dbname].push(a)
      end
      @data['DR'] = tmp
    end
    if block_given?
      @data['DR'].each do |k,v|
        yield(k, v)
      end
    else
      @data['DR']
    end
  end

end # module Common
end # class EMBLDB
end # module Bio
<|MERGE_RESOLUTION|>--- conflicted
+++ resolved
@@ -5,11 +5,7 @@
 #               Mitsuteru C. Nakao <n@bioruby.org>
 # License::     The Ruby License
 #
-<<<<<<< HEAD
-# $Id: common.rb,v 1.13 2008/04/23 16:48:25 ngoto Exp $
-=======
 # $Id: common.rb,v 1.12.2.5 2008/05/07 12:22:10 ngoto Exp $
->>>>>>> 9256ce8e
 #
 # == Description
 #
@@ -307,11 +303,7 @@
             else
               hash['journal'] = value
             end
-<<<<<<< HEAD
-          when 'RX'  # PUBMED, MEDLINE
-=======
           when 'RX'  # PUBMED, DOI, (AGRICOLA)
->>>>>>> 9256ce8e
             value.split(/\. /).each {|item|
               tag, xref = item.split(/\; /).map {|i| i.strip.sub(/\.\z/, '') }
               hash[ tag.downcase ]  = xref
