--- conflicted
+++ resolved
@@ -4,11 +4,7 @@
 # Copyright::  Copyright (C) 2003-2006 GOTO Naohisa <ng@bioruby.org>
 # License::    The Ruby License
 #
-<<<<<<< HEAD
-# $Id: format0.rb,v 1.29 2008/05/14 13:30:12 ngoto Exp $
-=======
 # $Id: format0.rb,v 1.26.2.4 2008/05/14 13:39:41 ngoto Exp $
->>>>>>> 9256ce8e
 #
 # == Description
 #
